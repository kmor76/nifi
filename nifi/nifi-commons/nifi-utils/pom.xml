<?xml version="1.0"?>
<!--
  Licensed to the Apache Software Foundation (ASF) under one or more
  contributor license agreements.  See the NOTICE file distributed with
  this work for additional information regarding copyright ownership.
  The ASF licenses this file to You under the Apache License, Version 2.0
  (the "License"); you may not use this file except in compliance with
  the License.  You may obtain a copy of the License at
      http://www.apache.org/licenses/LICENSE-2.0
  Unless required by applicable law or agreed to in writing, software
  distributed under the License is distributed on an "AS IS" BASIS,
  WITHOUT WARRANTIES OR CONDITIONS OF ANY KIND, either express or implied.
  See the License for the specific language governing permissions and
  limitations under the License.
-->
<project xmlns="http://maven.apache.org/POM/4.0.0" xmlns:xsi="http://www.w3.org/2001/XMLSchema-instance" xsi:schemaLocation="http://maven.apache.org/POM/4.0.0 http://maven.apache.org/xsd/maven-4.0.0.xsd">
    <modelVersion>4.0.0</modelVersion>
    <parent>
        <groupId>org.apache.nifi</groupId>
        <artifactId>nifi-commons</artifactId>
<<<<<<< HEAD
        <version>0.2.1-incubating-SNAPSHOT</version>
    </parent>
    <artifactId>nifi-utils</artifactId>
    <version>0.2.1-incubating-SNAPSHOT</version>
=======
        <version>0.2.2-SNAPSHOT</version>
    </parent>
    <artifactId>nifi-utils</artifactId>
    <version>0.2.2-SNAPSHOT</version>
>>>>>>> 3a75b3e8
    <packaging>jar</packaging>
    <!--
    This project intentionally has no additional dependencies beyond that pulled in by the parent.  It is a general purpose utility library
    and should keep its surface/tension minimal.
    -->
</project><|MERGE_RESOLUTION|>--- conflicted
+++ resolved
@@ -18,17 +18,10 @@
     <parent>
         <groupId>org.apache.nifi</groupId>
         <artifactId>nifi-commons</artifactId>
-<<<<<<< HEAD
-        <version>0.2.1-incubating-SNAPSHOT</version>
-    </parent>
-    <artifactId>nifi-utils</artifactId>
-    <version>0.2.1-incubating-SNAPSHOT</version>
-=======
         <version>0.2.2-SNAPSHOT</version>
     </parent>
     <artifactId>nifi-utils</artifactId>
     <version>0.2.2-SNAPSHOT</version>
->>>>>>> 3a75b3e8
     <packaging>jar</packaging>
     <!--
     This project intentionally has no additional dependencies beyond that pulled in by the parent.  It is a general purpose utility library
