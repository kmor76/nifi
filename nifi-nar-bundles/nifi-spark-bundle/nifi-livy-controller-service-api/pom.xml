<!--
  Licensed to the Apache Software Foundation (ASF) under one or more
  contributor license agreements. See the NOTICE file distributed with
  this work for additional information regarding copyright ownership.
  The ASF licenses this file to You under the Apache License, Version 2.0
  (the "License"); you may not use this file except in compliance with
  the License. You may obtain a copy of the License at
  http://www.apache.org/licenses/LICENSE-2.0
  Unless required by applicable law or agreed to in writing, software
  distributed under the License is distributed on an "AS IS" BASIS,
  WITHOUT WARRANTIES OR CONDITIONS OF ANY KIND, either express or implied.
  See the License for the specific language governing permissions and
  limitations under the License.
-->
<project xmlns="http://maven.apache.org/POM/4.0.0" xmlns:xsi="http://www.w3.org/2001/XMLSchema-instance" xsi:schemaLocation="http://maven.apache.org/POM/4.0.0 http://maven.apache.org/xsd/maven-4.0.0.xsd">
    <modelVersion>4.0.0</modelVersion>
    <parent>
        <groupId>org.apache.nifi</groupId>
        <artifactId>nifi-spark-bundle</artifactId>
<<<<<<< HEAD
        <version>1.9.2-SNAPSHOT</version>
=======
        <version>1.9.3-SNAPSHOT</version>
>>>>>>> 4255528a
    </parent>

    <artifactId>nifi-livy-controller-service-api</artifactId>

    <dependencies>
        <dependency>
            <groupId>org.apache.nifi</groupId>
            <artifactId>nifi-api</artifactId>
            <scope>provided</scope>
        </dependency>
        <dependency>
            <groupId>org.apache.httpcomponents</groupId>
            <artifactId>httpclient</artifactId>
            <version>4.5.5</version>
        </dependency>
    </dependencies>
</project><|MERGE_RESOLUTION|>--- conflicted
+++ resolved
@@ -17,11 +17,7 @@
     <parent>
         <groupId>org.apache.nifi</groupId>
         <artifactId>nifi-spark-bundle</artifactId>
-<<<<<<< HEAD
-        <version>1.9.2-SNAPSHOT</version>
-=======
         <version>1.9.3-SNAPSHOT</version>
->>>>>>> 4255528a
     </parent>
 
     <artifactId>nifi-livy-controller-service-api</artifactId>
