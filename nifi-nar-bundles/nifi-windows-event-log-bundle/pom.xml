--- conflicted
+++ resolved
@@ -15,11 +15,7 @@
     <parent>
         <groupId>org.apache.nifi</groupId>
         <artifactId>nifi-nar-bundles</artifactId>
-<<<<<<< HEAD
-        <version>1.9.2-SNAPSHOT</version>
-=======
         <version>1.9.3-SNAPSHOT</version>
->>>>>>> 4255528a
     </parent>
 
     <groupId>org.apache.nifi</groupId>
@@ -40,11 +36,7 @@
             <dependency>
                 <groupId>org.apache.nifi</groupId>
                 <artifactId>nifi-windows-event-log-processors</artifactId>
-<<<<<<< HEAD
-                <version>1.9.2-SNAPSHOT</version>
-=======
                 <version>1.9.3-SNAPSHOT</version>
->>>>>>> 4255528a
             </dependency>
         </dependencies>
     </dependencyManagement>
